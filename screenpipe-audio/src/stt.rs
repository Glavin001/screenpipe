use anyhow::{Error as E, Result};
use candle::{Device, IndexOp, Tensor};
use candle_nn::ops::softmax;
use hf_hub::{api::sync::Api, Repo, RepoType};
use log::{error, info};
use rand::{distributions::Distribution, SeedableRng};
use tokenizers::Tokenizer;

use candle_transformers::models::whisper::{self as m, audio, Config};
use rubato::{
    Resampler, SincFixedIn, SincInterpolationParameters, SincInterpolationType, WindowFunction,
};

use crate::{multilingual, pcm_decode::pcm_decode};

pub enum Model {
    Normal(m::model::Whisper),
    Quantized(m::quantized_model::Whisper),
}

impl Model {
    pub fn config(&self) -> &Config {
        match self {
            Self::Normal(m) => &m.config,
            Self::Quantized(m) => &m.config,
        }
    }

    pub fn encoder_forward(&mut self, x: &Tensor, flush: bool) -> candle::Result<Tensor> {
        match self {
            Self::Normal(m) => m.encoder.forward(x, flush),
            Self::Quantized(m) => m.encoder.forward(x, flush),
        }
    }

    pub fn decoder_forward(
        &mut self,
        x: &Tensor,
        xa: &Tensor,
        flush: bool,
    ) -> candle::Result<Tensor> {
        match self {
            Self::Normal(m) => m.decoder.forward(x, xa, flush),
            Self::Quantized(m) => m.decoder.forward(x, xa, flush),
        }
    }

    pub fn decoder_final_linear(&self, x: &Tensor) -> candle::Result<Tensor> {
        match self {
            Self::Normal(m) => m.decoder.final_linear(x),
            Self::Quantized(m) => m.decoder.final_linear(x),
        }
    }
}

#[derive(Debug, Clone)]
struct DecodingResult {
    tokens: Vec<u32>,
    text: String,
    avg_logprob: f64,
    no_speech_prob: f64,
    temperature: f64,
    compression_ratio: f64,
}

#[derive(Debug, Clone)]
struct Segment {
    start: f64,
    duration: f64,
    dr: DecodingResult,
}

struct Decoder {
    model: Model,
    rng: rand::rngs::StdRng,
    task: Option<Task>,
    timestamps: bool,
    verbose: bool,
    tokenizer: Tokenizer,
    suppress_tokens: Tensor,
    sot_token: u32,
    transcribe_token: u32,
    translate_token: u32,
    eot_token: u32,
    no_speech_token: u32,
    no_timestamps_token: u32,
    language_token: Option<u32>,
}

impl Decoder {
    #[allow(clippy::too_many_arguments)]
    fn new(
        model: Model,
        tokenizer: Tokenizer,
        seed: u64,
        device: &Device,
        language_token: Option<u32>,
        task: Option<Task>,
        timestamps: bool,
        verbose: bool,
    ) -> Result<Self> {
        let no_timestamps_token = token_id(&tokenizer, m::NO_TIMESTAMPS_TOKEN)?;
        let suppress_tokens: Vec<f32> = (0..model.config().vocab_size as u32)
            .map(|i| {
                if model.config().suppress_tokens.contains(&i)
                    || timestamps && i == no_timestamps_token
                {
                    f32::NEG_INFINITY
                } else {
                    0f32
                }
            })
            .collect();
        let suppress_tokens = Tensor::new(suppress_tokens.as_slice(), device)?;
        let sot_token = token_id(&tokenizer, m::SOT_TOKEN)?;
        let transcribe_token = token_id(&tokenizer, m::TRANSCRIBE_TOKEN)?;
        let translate_token = token_id(&tokenizer, m::TRANSLATE_TOKEN)?;
        let eot_token = token_id(&tokenizer, m::EOT_TOKEN)?;
        let no_speech_token = m::NO_SPEECH_TOKENS
            .iter()
            .find_map(|token| token_id(&tokenizer, token).ok());
        let no_speech_token = match no_speech_token {
            None => anyhow::bail!("unable to find any non-speech token"),
            Some(n) => n,
        };
        Ok(Self {
            model,
            rng: rand::rngs::StdRng::seed_from_u64(seed),
            tokenizer,
            task,
            timestamps,
            verbose,
            suppress_tokens,
            sot_token,
            transcribe_token,
            translate_token,
            eot_token,
            no_speech_token,
            language_token,
            no_timestamps_token,
        })
    }

    fn decode(&mut self, mel: &Tensor, t: f64) -> Result<DecodingResult> {
        let model = &mut self.model;
        let audio_features = model.encoder_forward(mel, true)?;
        if self.verbose {
            info!("audio features: {:?}", audio_features.dims());
        }
        let sample_len = model.config().max_target_positions / 2;
        let mut no_speech_prob = f64::NAN;
        let mut tokens = vec![self.sot_token];
        if let Some(language_token) = self.language_token {
            tokens.push(language_token);
        }
        match self.task {
            None | Some(Task::Transcribe) => tokens.push(self.transcribe_token),
            Some(Task::Translate) => tokens.push(self.translate_token),
        }
        if !self.timestamps {
            tokens.push(self.no_timestamps_token);
        }

        let mut sum_logprob = 0f64;
        let mut last_token_was_timestamp = false;

        for i in 0..sample_len {
            let tokens_t = Tensor::new(tokens.as_slice(), mel.device())?;
            let tokens_t = tokens_t.unsqueeze(0)?;
            let ys = model.decoder_forward(&tokens_t, &audio_features, i == 0)?;

            if i == 0 {
                let logits = model.decoder_final_linear(&ys.i(..1)?)?.i(0)?.i(0)?;
                no_speech_prob = softmax(&logits, 0)?
                    .i(self.no_speech_token as usize)?
                    .to_scalar::<f32>()? as f64;
            }

            let (_, seq_len, _) = ys.dims3()?;
            let logits = model
                .decoder_final_linear(&ys.i((..1, seq_len - 1..))?)?
                .i(0)?
                .i(0)?;

            let logits = logits.broadcast_add(&self.suppress_tokens)?;

            let logits = if last_token_was_timestamp {
                let mask = Tensor::zeros_like(&logits)?;
                let eot_mask = mask.get(self.eot_token as usize)?;
                logits.broadcast_add(&eot_mask)?
            } else {
                logits
            };
            let next_token = if t > 0f64 {
                let prs = softmax(&(&logits / t)?, 0)?;
                let logits_v: Vec<f32> = prs.to_vec1()?;
                let distr = rand::distributions::WeightedIndex::new(&logits_v)?;
                distr.sample(&mut self.rng) as u32
            } else {
                let logits_v: Vec<f32> = logits.to_vec1()?;
                logits_v
                    .iter()
                    .enumerate()
                    .max_by(|(_, u), (_, v)| u.total_cmp(v))
                    .map(|(i, _)| i as u32)
                    .unwrap()
            };

            tokens.push(next_token);
            let prob = softmax(&logits, candle::D::Minus1)?
                .i(next_token as usize)?
                .to_scalar::<f32>()? as f64;

            sum_logprob += prob.ln();

            if next_token == self.eot_token || tokens.len() > model.config().max_target_positions {
                break;
            }

            last_token_was_timestamp = next_token > self.no_timestamps_token;
        }

        let text = self.tokenizer.decode(&tokens, true).map_err(E::msg)?;
        let avg_logprob = sum_logprob / tokens.len() as f64;

        Ok(DecodingResult {
            tokens,
            text,
            avg_logprob,
            no_speech_prob,
            temperature: t,
            compression_ratio: f64::NAN,
        })
    }

    fn decode_with_fallback(&mut self, segment: &Tensor) -> Result<DecodingResult> {
        for (i, &t) in m::TEMPERATURES.iter().enumerate() {
            let dr: Result<DecodingResult> = self.decode(segment, t);
            if i == m::TEMPERATURES.len() - 1 {
                return dr;
            }
            match dr {
                Ok(dr) => {
                    let needs_fallback = dr.compression_ratio > m::COMPRESSION_RATIO_THRESHOLD
                        || dr.avg_logprob < m::LOGPROB_THRESHOLD;
                    if !needs_fallback || dr.no_speech_prob > m::NO_SPEECH_THRESHOLD {
                        return Ok(dr);
                    }
                }
                Err(err) => {
                    error!("Error running at {t}: {err}")
                }
            }
        }
        unreachable!()
    }

    fn run(&mut self, mel: &Tensor) -> Result<Vec<Segment>> {
        let (_, _, content_frames) = mel.dims3()?;
        let mut seek = 0;
        let mut segments = vec![];
        while seek < content_frames {
            let start = std::time::Instant::now();
            let time_offset = (seek * m::HOP_LENGTH) as f64 / m::SAMPLE_RATE as f64;
            let segment_size = usize::min(content_frames - seek, m::N_FRAMES);
            let mel_segment = mel.narrow(2, seek, segment_size)?;
            let segment_duration = (segment_size * m::HOP_LENGTH) as f64 / m::SAMPLE_RATE as f64;
            let dr = self.decode_with_fallback(&mel_segment)?;
            seek += segment_size;
            if dr.no_speech_prob > m::NO_SPEECH_THRESHOLD && dr.avg_logprob < m::LOGPROB_THRESHOLD {
                info!("no speech detected, skipping {seek} {dr:?}");
                continue;
            }
            let segment = Segment {
                start: time_offset,
                duration: segment_duration,
                dr,
            };
            if self.timestamps {
                info!(
                    "{:.1}s -- {:.1}s",
                    segment.start,
                    segment.start + segment.duration,
                );
                let mut tokens_to_decode = vec![];
                let mut prev_timestamp_s = 0f32;
                for &token in segment.dr.tokens.iter() {
                    if token == self.sot_token || token == self.eot_token {
                        continue;
                    }
                    if token > self.no_timestamps_token {
                        let timestamp_s = (token - self.no_timestamps_token + 1) as f32 / 50.;
                        if !tokens_to_decode.is_empty() {
                            let text = self
                                .tokenizer
                                .decode(&tokens_to_decode, true)
                                .map_err(E::msg)?;
                            info!("  {:.1}s-{:.1}s: {}", prev_timestamp_s, timestamp_s, text);
                            tokens_to_decode.clear()
                        }
                        prev_timestamp_s = timestamp_s;
                    } else {
                        tokens_to_decode.push(token)
                    }
                }
                if !tokens_to_decode.is_empty() {
                    let text = self
                        .tokenizer
                        .decode(&tokens_to_decode, true)
                        .map_err(E::msg)?;
                    if !text.is_empty() {
                        info!("  {:.1}s-...: {}", prev_timestamp_s, text);
                    }
                    tokens_to_decode.clear()
                }
            } else {
                info!(
                    "{:.1}s -- {:.1}s: {}",
                    segment.start,
                    segment.start + segment.duration,
                    segment.dr.text,
                )
            }
            if self.verbose {
                info!("{seek}: {segment:?}, in {:?}", start.elapsed());
            }
            segments.push(segment)
        }
        Ok(segments)
    }
}

pub fn token_id(tokenizer: &Tokenizer, token: &str) -> candle::Result<u32> {
    match tokenizer.token_to_id(token) {
        None => candle::bail!("no token-id for {token}"),
        Some(id) => Ok(id),
    }
}

#[derive(Clone, Copy, Debug, PartialEq, Eq)]
enum Task {
    Transcribe,
    Translate,
}

pub fn stt(input: &str) -> Result<String> {
    info!("Starting speech to text");
    let device = Device::new_metal(0).unwrap_or(Device::new_cuda(0).unwrap_or(Device::Cpu));
    info!("device = {:?}", device);
    let (default_model, default_revision) = ("lmz/candle-whisper", "main");
    let default_model = default_model.to_string();
    let default_revision = default_revision.to_string();

    let (config_filename, tokenizer_filename, weights_filename, input) = {
        let api = Api::new()?;
        let repo = api.repo(Repo::with_revision(
            default_model,
            RepoType::Model,
            default_revision,
        ));
        let sample = std::path::PathBuf::from(input);
<<<<<<< HEAD
        info!("sample = {:?}", sample);
        let config = repo.get("config-large.json")?; // Update to larger model config
        let tokenizer = repo.get("tokenizer-large.json")?; // Update to larger model tokenizer
        let model = repo.get("model-large-q80.gguf")?; // Update to larger model weights
=======
        let config = repo.get("config-tiny.json")?;
        let tokenizer = repo.get("tokenizer-tiny.json")?;
        let model = repo.get("model-tiny-q80.gguf")?;
>>>>>>> 15018f40
        (config, tokenizer, model, sample)
    };
    let config: Config = serde_json::from_str(&std::fs::read_to_string(config_filename)?)?;
    let tokenizer = Tokenizer::from_file(tokenizer_filename).map_err(E::msg)?;

    let mel_bytes = match config.num_mel_bins {
        80 => include_bytes!("../models/whisper/melfilters.bytes").as_slice(),
        128 => include_bytes!("../models/whisper/melfilters128.bytes").as_slice(),
        nmel => anyhow::bail!("unexpected num_mel_bins {nmel}"),
    };
    let mut mel_filters = vec![0f32; mel_bytes.len() / 4];
    <byteorder::LittleEndian as byteorder::ByteOrder>::read_f32_into(mel_bytes, &mut mel_filters);

    let (mut pcm_data, sample_rate) = pcm_decode(input)?;
    if sample_rate != m::SAMPLE_RATE as u32 {
        info!(
            "Resampling from {} Hz to {} Hz",
            sample_rate,
            m::SAMPLE_RATE
        );
        pcm_data = resample(pcm_data, sample_rate, m::SAMPLE_RATE as u32)?;
    }

    // info!("pcm data loaded {}", pcm_data.len());
    let mel = audio::pcm_to_mel(&config, &pcm_data, &mel_filters);
    let mel_len = mel.len();
    let mel = Tensor::from_vec(
        mel,
        (1, config.num_mel_bins, mel_len / config.num_mel_bins),
        &device,
    )?;
    // info!("loaded mel: {:?}", mel.dims());

    let vb = candle_transformers::quantized_var_builder::VarBuilder::from_gguf(
        weights_filename,
        &device,
    )?;
    let mut model = Model::Quantized(m::quantized_model::Whisper::load(&vb, config)?);
    let language_token = Some(multilingual::detect_language(&mut model, &tokenizer, &mel)?);
    // info!("Creating decoder");
    let mut dc = Decoder::new(
        model,
        tokenizer,
        42,
        &device,
        language_token,
        Some(Task::Transcribe),
        true,
        false,
    )?;
    info!("Decoding...");
    let segments = dc.run(&mel)?;
    // info!("Decoding done {:?}", segments);
    Ok(segments
        .iter()
        .map(|s| s.dr.text.clone())
        .collect::<Vec<String>>()
        .join("\n"))
}

fn resample(input: Vec<f32>, from_sample_rate: u32, to_sample_rate: u32) -> Result<Vec<f32>> {
    let params = SincInterpolationParameters {
        sinc_len: 256,
        f_cutoff: 0.95,
        interpolation: SincInterpolationType::Linear,
        oversampling_factor: 256,
        window: WindowFunction::BlackmanHarris2,
    };

    let mut resampler = SincFixedIn::<f32>::new(
        to_sample_rate as f64 / from_sample_rate as f64,
        2.0,
        params,
        input.len(),
        1,
    )?;

    let waves_in = vec![input];
    let waves_out = resampler.process(&waves_in, None)?;

    Ok(waves_out.into_iter().next().unwrap())
}

#[test]
#[ignore]
fn test_speech_to_text() {
    println!("Starting speech to text test");

    println!("Loading audio file");
    let start = std::time::Instant::now();
    let text = stt("./test_data/poetic_kapil_gupta.wav").unwrap();
    let duration = start.elapsed();

    println!("Speech to text completed in {:?}", duration);
    println!("Transcribed text: {}", text);

    assert!(text.contains("The fire"));
}<|MERGE_RESOLUTION|>--- conflicted
+++ resolved
@@ -359,16 +359,10 @@
             default_revision,
         ));
         let sample = std::path::PathBuf::from(input);
-<<<<<<< HEAD
         info!("sample = {:?}", sample);
         let config = repo.get("config-large.json")?; // Update to larger model config
         let tokenizer = repo.get("tokenizer-large.json")?; // Update to larger model tokenizer
         let model = repo.get("model-large-q80.gguf")?; // Update to larger model weights
-=======
-        let config = repo.get("config-tiny.json")?;
-        let tokenizer = repo.get("tokenizer-tiny.json")?;
-        let model = repo.get("model-tiny-q80.gguf")?;
->>>>>>> 15018f40
         (config, tokenizer, model, sample)
     };
     let config: Config = serde_json::from_str(&std::fs::read_to_string(config_filename)?)?;
